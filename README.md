--- conflicted
+++ resolved
@@ -1,69 +1,9 @@
 # beets-metaimport
-<<<<<<< HEAD
-
-A [beets](https://github.com/beetbox/beets) plugin that imports metadata from multiple sources in order of preference.
-
-## Currently Supported Sources
-
-The plugin currently supports the following metadata sources:
-- `youtube` (requires beets-youtube plugin)
-- `jiosaavn` (requires beets-jiosaavn plugin)
-
-More sources will be added in future updates.
-=======
->>>>>>> 61f544a6
 
 A [beets](https://github.com/beetbox/beets) plugin that aggregates metadata from multiple configured metadata source plugins and applies it to your library albums.
 
 ## Overview
 
-<<<<<<< HEAD
-```bash
-pip install beets-metaimport
-```
-
-## Configuration
-
-Add `metaimport` to your beets configuration file's plugins section:
-
-```yaml
-plugins: [..., metaimport]
-
-metaimport:
-    sources:
-        - jiosaavn  # Only use supported sources listed above
-        - youtube
-    exclude_fields:
-        - id
-        - path
-    merge_strategy: priority  # or 'all' to collect all unique values
-```
-
-### Configuration Options
-
-- `sources`: List of metadata sources in order of preference. Values from sources listed earlier will take precedence in case of conflicts. **Only include supported sources listed above.**
-- `exclude_fields`: List of fields to exclude from metadata import
-- `merge_strategy`: How to handle conflicting values:
-  - `priority`: Use values from the first source that provides them (default)
-  - `all`: Collect all unique values in a list
-
-## Usage
-
-```bash
-beet metaimport [query]
-```
-
-The plugin will:
-1. Search for tracks matching your query
-2. For each track:
-   - Search each configured source using track information
-   - Try both direct track lookup and album-based lookup
-   - Use fuzzy matching to find the best matching tracks
-3. Merge the metadata according to your configuration
-4. Apply the merged metadata to your tracks
-
-### Examples
-=======
 The metaimport plugin works with your existing beets metadata source plugins (like MusicBrainz, Spotify, Deezer, etc.) to:
 
 1. **Aggregate metadata**: Collect metadata from multiple sources for each album
@@ -84,48 +24,8 @@
 ```
 
 ## Configuration
->>>>>>> 61f544a6
 
-Import metadata for all tracks:
-```bash
-beet metaimport
-```
-
-Import metadata for specific artist:
-```bash
-beet metaimport artist:Beatles
-```
-
-Import metadata for an album:
-```bash
-beet metaimport album:"Abbey Road"
-```
-
-## Troubleshooting
-
-If you're having issues:
-
-1. Check your configuration:
-   - Ensure you're only using supported sources (youtube, jiosaavn)
-   - Verify required source plugins are installed
-   - Make sure source plugins are properly configured
-
-2. Enable debug logging in your beets config:
 ```yaml
-<<<<<<< HEAD
-verbose: yes
-```
-
-3. Common issues:
-   - "Unsupported source plugin": Check that you're only using supported sources listed above
-   - "No metadata sources available": Check your configuration and ensure required plugins are installed
-   - "No metadata found": Try adjusting your query or check if the track exists in the configured sources
-   - Source plugin errors: Check the specific source plugin's configuration
-
-## Contributing
-
-Contributions are welcome! Please feel free to submit a Pull Request. If you'd like to add support for a new metadata source, please check the existing source implementations for reference.
-=======
 metaimport:
     sources: auto              # Use all available metadata plugins, or specify a list
     primary_source: null       # Which source to use for common fields (defaults to last in list)
@@ -241,7 +141,6 @@
 ## Contributing
 
 Contributions welcome! The plugin is designed to work with any beets metadata source plugin that follows the standard interface.
->>>>>>> 61f544a6
 
 ## License
 
